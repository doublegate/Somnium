--- conflicted
+++ resolved
@@ -42,16 +42,10 @@
   },
   "homepage": "https://github.com/doublegate/Somnium#readme",
   "devDependencies": {
-<<<<<<< HEAD
-    "@babel/core": "^7.23.0",
-    "@babel/preset-env": "^7.23.0",
-    "@eslint/js": "^9.38.0",
-=======
     "@babel/core": "^7.28.5",
     "@babel/preset-env": "^7.28.5",
     "@eslint/js": "^9.28.0",
     "@playwright/test": "^1.56.1",
->>>>>>> 8d59b66c
     "babel-jest": "^30.0.0",
     "eslint": "^9.38.0",
     "eslint-config-prettier": "^10.1.5",
