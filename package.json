{
  "name": "somnium",
  "version": "2.0.0",
  "description": "AI-driven graphical text-adventure game inspired by Sierra On-Line's SCI0-era games",
  "main": "index.html",
  "type": "module",
  "scripts": {
    "start": "http-server -c-1 .",
    "dev": "http-server -c-1 . -p 8000",
    "test": "jest",
    "test:watch": "jest --watch",
    "test:coverage": "jest --coverage",
    "lint": "eslint js/**/*.js",
    "lint:fix": "eslint js/**/*.js --fix",
    "lint:errors": "eslint js/**/*.js --max-warnings 0",
    "format": "prettier --write \"**/*.{js,json,md,html,css}\"",
    "format:check": "prettier --check \"**/*.{js,json,md,html,css}\"",
    "fix": "npm run format && npm run lint:fix",
    "check": "npm run format:check && npm run lint",
    "validate": "npm run check && npm run test",
    "prepare": "husky install"
  },
  "repository": {
    "type": "git",
    "url": "git+https://github.com/doublegate/Somnium.git"
  },
  "keywords": [
    "adventure-game",
    "text-adventure",
    "sierra",
    "sci",
    "retro-gaming",
    "ai",
    "llm",
    "ega",
    "game-engine"
  ],
  "author": "Somnium Contributors",
  "license": "MIT",
  "bugs": {
    "url": "https://github.com/doublegate/Somnium/issues"
  },
  "homepage": "https://github.com/doublegate/Somnium#readme",
  "devDependencies": {
    "@babel/core": "^7.23.0",
    "@babel/preset-env": "^7.23.0",
    "@eslint/js": "^9.28.0",
<<<<<<< HEAD
    "babel-jest": "^30.2.0",
=======
    "@playwright/test": "^1.56.1",
    "babel-jest": "^30.0.0",
>>>>>>> 689241b8
    "eslint": "^9.28.0",
    "eslint-config-prettier": "^10.1.5",
    "eslint-plugin-jest": "^29.0.1",
    "eslint-plugin-prettier": "^5.5.4",
    "globals": "^16.2.0",
    "http-server": "^14.1.1",
    "husky": "^9.1.7",
    "jest": "^30.0.0",
    "jest-canvas-mock": "^2.5.0",
    "jest-environment-jsdom": "^30.0.0",
    "prettier": "^3.6.2",
    "sharp": "^0.34.5"
  },
  "dependencies": {
    "tone": "^15.1.22"
  },
  "engines": {
    "node": ">=14.0.0",
    "npm": ">=6.0.0"
  },
  "jest": {
    "testEnvironment": "jsdom",
    "setupFiles": [
      "jest-canvas-mock"
    ],
    "moduleFileExtensions": [
      "js"
    ],
    "transform": {
      "^.+\\.js$": "babel-jest"
    },
    "collectCoverageFrom": [
      "js/**/*.js",
      "!js/config.js"
    ],
    "coverageThreshold": {
      "global": {
        "branches": 0,
        "functions": 0,
        "lines": 0,
        "statements": 0
      }
    }
  },
  "eslintConfig": {
    "env": {
      "browser": true,
      "es2021": true,
      "jest": true
    },
    "extends": [
      "eslint:recommended",
      "plugin:jest/recommended",
      "prettier"
    ],
    "parserOptions": {
      "ecmaVersion": "latest",
      "sourceType": "module"
    },
    "rules": {
      "no-unused-vars": [
        "error",
        {
          "argsIgnorePattern": "^_"
        }
      ],
      "no-console": [
        "warn",
        {
          "allow": [
            "warn",
            "error"
          ]
        }
      ]
    }
  },
  "prettier": {
    "semi": true,
    "singleQuote": true,
    "tabWidth": 2,
    "useTabs": false,
    "trailingComma": "es5",
    "printWidth": 80,
    "arrowParens": "always"
  },
  "babel": {
    "presets": [
      [
        "@babel/preset-env",
        {
          "targets": {
            "browsers": [
              ">1%",
              "last 2 versions",
              "not dead"
            ]
          }
        }
      ]
    ]
  },
  "browserslist": [
    ">1%",
    "last 2 versions",
    "not dead",
    "Chrome >= 80",
    "Firefox >= 75",
    "Safari >= 13",
    "Edge >= 80"
  ]
}<|MERGE_RESOLUTION|>--- conflicted
+++ resolved
@@ -45,12 +45,8 @@
     "@babel/core": "^7.23.0",
     "@babel/preset-env": "^7.23.0",
     "@eslint/js": "^9.28.0",
-<<<<<<< HEAD
-    "babel-jest": "^30.2.0",
-=======
     "@playwright/test": "^1.56.1",
     "babel-jest": "^30.0.0",
->>>>>>> 689241b8
     "eslint": "^9.28.0",
     "eslint-config-prettier": "^10.1.5",
     "eslint-plugin-jest": "^29.0.1",
